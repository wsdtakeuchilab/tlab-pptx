--- conflicted
+++ resolved
@@ -32,13 +32,8 @@
   "pytest-describe~=2.0.1",
   "mypy~=0.971",
   "flake8~=6.0.0",
-<<<<<<< HEAD
-  "isort~=5.11.3",
+  "isort~=5.12.0",
   "black~=23.1.0",
-=======
-  "isort~=5.12.0",
-  "black~=22.12.0",
->>>>>>> 9bb0876f
   "pandas-stubs~=1.5.1",
 ]
 dev = [
